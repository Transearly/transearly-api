--- conflicted
+++ resolved
@@ -3,10 +3,7 @@
 import { Queue } from 'bull';
 import axios from 'axios';
 import vision from '@google-cloud/vision';
-<<<<<<< HEAD
-=======
 import { SpeechClient } from '@google-cloud/speech';
->>>>>>> 9ba82015
 
 @Injectable()
 export class TranslatorService {
@@ -275,23 +272,6 @@
       response.data?.choices?.[0]?.message?.content?.[0]?.text?.trim();
 
     if (!content) throw new Error('Invalid or empty AI response.');
-<<<<<<< HEAD
-
-    // Parse JSON response
-    let result;
-    try {
-      const cleanContent = content.replace(/```json\n?|\n?```/g, '').trim();
-      result = JSON.parse(cleanContent);
-    } catch (error) {
-      throw new Error(`Failed to parse AI response as JSON: ${error.message}`);
-    }
-
-    if (!result.segments || !Array.isArray(result.segments)) {
-      throw new Error('Invalid response structure: missing segments array');
-    }
-
-    return result;
-=======
 
     // Parse JSON response
     let result;
@@ -431,6 +411,5 @@
       console.error('[Audio Translation] Error:', error.message);
       throw new Error(`Audio translation failed: ${error.message}`);
     }
->>>>>>> 9ba82015
   }
 }